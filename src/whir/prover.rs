use super::{committer::Witness, parameters::WhirConfig, Statement, WhirProof};
use crate::{
    domain::Domain,
    ntt::expand_from_coeff,
    parameters::FoldType,
    poly_utils::{
        coeffs::CoefficientList,
        fold::{compute_fold, restructure_evaluations},
        MultilinearPoint,
    },
    sumcheck::prover_not_skipping::SumcheckProverNotSkipping,
    utils::{self, expand_randomness},
};
use ark_crypto_primitives::merkle_tree::{Config, MerkleTree, MultiPath};
use ark_ff::FftField;
use ark_poly::EvaluationDomain;
use ark_std::{end_timer, start_timer};
use nimue::{
    plugins::ark::{FieldChallenges, FieldWriter},
    ByteChallenges, ByteWriter, ProofResult,
};
use nimue_pow::{self, PoWChallenge};

use crate::whir::fs_utils::{get_challenge_stir_queries, DigestWriter};
#[cfg(feature = "parallel")]
use rayon::prelude::*;

pub struct Prover<F, MerkleConfig, PowStrategy>(pub WhirConfig<F, MerkleConfig, PowStrategy>)
where
    F: FftField,
    MerkleConfig: Config;

impl<F, MerkleConfig, PowStrategy> Prover<F, MerkleConfig, PowStrategy>
where
    F: FftField,
    MerkleConfig: Config<Leaf = [F]>,
    PowStrategy: nimue_pow::PowStrategy,
{
    pub(crate) fn validate_parameters(&self) -> bool {
        self.0.mv_parameters.num_variables
            == self.0.folding_factor.total_number(self.0.n_rounds()) + self.0.final_sumcheck_rounds
    }

    fn validate_statement(&self, statement: &Statement<F>) -> bool {
        if statement.points.len() != statement.evaluations.len() {
            return false;
        }
        if !statement
            .points
            .iter()
            .all(|point| point.0.len() == self.0.mv_parameters.num_variables)
        {
            return false;
        }
        if !self.0.initial_statement && !statement.points.is_empty() {
            return false;
        }
        true
    }

    fn validate_witness(&self, witness: &Witness<F, MerkleConfig>) -> bool {
        assert_eq!(witness.ood_points.len(), witness.ood_answers.len());
        if !self.0.initial_statement {
            assert!(witness.ood_points.is_empty());
        }
        witness.polynomial.num_variables() == self.0.mv_parameters.num_variables
    }

    pub fn prove<Merlin>(
        &self,
        merlin: &mut Merlin,
        mut statement: Statement<F>,
        witness: Witness<F, MerkleConfig>,
    ) -> ProofResult<WhirProof<MerkleConfig, F>>
    where
        Merlin: FieldChallenges<F>
            + FieldWriter<F>
            + ByteChallenges
            + ByteWriter
            + PoWChallenge
            + DigestWriter<MerkleConfig>,
    {
        // If any evaluation point is shorter than the folding factor, pad with 0 in front
        for p in statement.points.iter_mut() {
            while p.n_variables() < self.0.folding_factor {
                p.0.insert(0, F::ONE);
            }
        }

        assert!(self.validate_parameters());
        assert!(self.validate_statement(&statement));
        assert!(self.validate_witness(&witness));

        let timer = start_timer!(|| "Single Prover");
        let initial_claims: Vec<_> = witness
            .ood_points
            .into_iter()
            .map(|ood_point| {
                MultilinearPoint::expand_from_univariate(
                    ood_point,
                    self.0.mv_parameters.num_variables,
                )
            })
            .chain(statement.points)
            .collect();
        let initial_answers: Vec<_> = witness
            .ood_answers
            .into_iter()
            .chain(statement.evaluations)
            .collect();

        if !self.0.initial_statement {
            // It is ensured that if there is no initial statement, the
            // number of ood samples is also zero.
            assert!(
                initial_answers.is_empty(),
                "Can not have initial answers without initial statement"
            );
        }

        let mut sumcheck_prover = None;
        let folding_randomness = if self.0.initial_statement {
            // If there is initial statement, then we run the sum-check for
            // this initial statement.
            let [combination_randomness_gen] = merlin.challenge_scalars()?;
            let combination_randomness =
                expand_randomness(combination_randomness_gen, initial_claims.len());

            sumcheck_prover = Some(SumcheckProverNotSkipping::new(
                witness.polynomial.clone(),
                &initial_claims,
                &combination_randomness,
                &initial_answers,
            ));

            sumcheck_prover
                .as_mut()
                .unwrap()
                .compute_sumcheck_polynomials::<PowStrategy, Merlin>(
                    merlin,
                    self.0.folding_factor.at_round(0),
                    self.0.starting_folding_pow_bits,
                )?
        } else {
            // If there is no initial statement, there is no need to run the
            // initial rounds of the sum-check, and the verifier directly sends
            // the initial folding randomnesses.
            let mut folding_randomness = vec![F::ZERO; self.0.folding_factor.at_round(0)];
            merlin.fill_challenge_scalars(&mut folding_randomness)?;

            if self.0.starting_folding_pow_bits > 0. {
                merlin.challenge_pow::<PowStrategy>(self.0.starting_folding_pow_bits)?;
            }
            MultilinearPoint(folding_randomness)
        };

        let round_state = RoundState {
            domain: self.0.starting_domain.clone(),
            round: 0,
            sumcheck_prover,
            folding_randomness,
            coefficients: witness.polynomial,
            prev_merkle: witness.merkle_tree,
            prev_merkle_answers: witness.merkle_leaves,
            merkle_proofs: vec![],
        };

        let round_timer = start_timer!(|| "Single Round");
        let result = self.round(merlin, round_state);
        end_timer!(round_timer);

        end_timer!(timer);

        result
    }

    pub(crate) fn round<Merlin>(
        &self,
        merlin: &mut Merlin,
        mut round_state: RoundState<F, MerkleConfig>,
    ) -> ProofResult<WhirProof<MerkleConfig, F>>
    where
        Merlin: FieldChallenges<F>
            + ByteChallenges
            + FieldWriter<F>
            + ByteWriter
            + PoWChallenge
            + DigestWriter<MerkleConfig>,
    {
        // Fold the coefficients
        let folded_coefficients = round_state
            .coefficients
            .fold(&round_state.folding_randomness);

        let num_variables = self.0.mv_parameters.num_variables
            - self.0.folding_factor.total_number(round_state.round);
        // num_variables should match the folded_coefficients here.
        assert_eq!(num_variables, folded_coefficients.num_variables());

        // Base case
        if round_state.round == self.0.n_rounds() {
            // Directly send coefficients of the polynomial to the verifier.
            merlin.add_scalars(folded_coefficients.coeffs())?;

            // Final verifier queries and answers. The indices are over the
            // *folded* domain.
            let final_challenge_indexes = get_challenge_stir_queries(
                round_state.domain.size(), // The size of the *original* domain before folding
                self.0.folding_factor.at_round(round_state.round), // The folding factor we used to fold the previous polynomial
                self.0.final_queries,
                merlin,
            )?;

            let merkle_proof = round_state
                .prev_merkle
                .generate_multi_proof(final_challenge_indexes.clone())
                .unwrap();
            // Every query requires opening these many in the previous Merkle tree
            let fold_size = 1 << self.0.folding_factor.at_round(round_state.round);
            let answers = final_challenge_indexes
                .into_iter()
                .map(|i| {
                    round_state.prev_merkle_answers[i * fold_size..(i + 1) * fold_size].to_vec()
                })
                .collect();
            round_state.merkle_proofs.push((merkle_proof, answers));

            // PoW
            if self.0.final_pow_bits > 0. {
                merlin.challenge_pow::<PowStrategy>(self.0.final_pow_bits)?;
            }

            // Final sumcheck
            if self.0.final_sumcheck_rounds > 0 {
                round_state
                    .sumcheck_prover
                    .unwrap_or_else(|| {
                        SumcheckProverNotSkipping::new(folded_coefficients.clone(), &[], &[], &[])
                    })
                    .compute_sumcheck_polynomials::<PowStrategy, Merlin>(
                        merlin,
                        self.0.final_sumcheck_rounds,
                        self.0.final_folding_pow_bits,
                    )?;
            }

            return Ok(WhirProof(round_state.merkle_proofs));
        }

        let round_params = &self.0.round_parameters[round_state.round];

        // Fold the coefficients, and compute fft of polynomial (and commit)
        let new_domain = round_state.domain.scale(2);
        let expansion = new_domain.size() / folded_coefficients.num_coeffs();
        let evals = expand_from_coeff(folded_coefficients.coeffs(), expansion);
        // Group the evaluations into leaves by the *next* round folding factor
        // TODO: `stack_evaluations` and `restructure_evaluations` are really in-place algorithms.
        // They also partially overlap and undo one another. We should merge them.
        let folded_evals = utils::stack_evaluations(
            evals,
            self.0.folding_factor.at_round(round_state.round + 1), // Next round fold factor
        );
        let folded_evals = restructure_evaluations(
            folded_evals,
            self.0.fold_optimisation,
            new_domain.backing_domain.group_gen(),
            new_domain.backing_domain.group_gen_inv(),
            self.0.folding_factor.at_round(round_state.round + 1),
        );

        #[cfg(not(feature = "parallel"))]
        let leafs_iter = folded_evals.chunks_exact(
            1 << self
                .0
                .folding_factor
                .get_folding_factor_of_round(round_state.round + 1),
        );
        #[cfg(feature = "parallel")]
        let leafs_iter = folded_evals
            .par_chunks_exact(1 << self.0.folding_factor.at_round(round_state.round + 1));
        let merkle_tree = MerkleTree::<MerkleConfig>::new(
            &self.0.leaf_hash_params,
            &self.0.two_to_one_params,
            leafs_iter,
        )
        .unwrap();

        let root = merkle_tree.root();
        merlin.add_digest(root)?;

        // OOD Samples
        let mut ood_points = vec![F::ZERO; round_params.ood_samples];
        let mut ood_answers = Vec::with_capacity(round_params.ood_samples);
        if round_params.ood_samples > 0 {
            merlin.fill_challenge_scalars(&mut ood_points)?;
            ood_answers.extend(ood_points.iter().map(|ood_point| {
                folded_coefficients.evaluate(&MultilinearPoint::expand_from_univariate(
                    *ood_point,
                    num_variables,
                ))
            }));
            merlin.add_scalars(&ood_answers)?;
        }

        // STIR queries
        let stir_challenges_indexes = get_challenge_stir_queries(
            round_state.domain.size(), // Current domain size *before* folding
            self.0.folding_factor.at_round(round_state.round), // Current fold factor
            round_params.num_queries,
            merlin,
        )?;
        // Compute the generator of the folded domain, in the extension field
        let domain_scaled_gen = round_state
            .domain
            .backing_domain
            .element(1 << self.0.folding_factor.at_round(round_state.round));
        let stir_challenges: Vec<_> = ood_points
            .into_iter()
            .chain(
                stir_challenges_indexes
                    .iter()
                    .map(|i| domain_scaled_gen.pow([*i as u64])),
            )
            .map(|univariate| MultilinearPoint::expand_from_univariate(univariate, num_variables))
            .collect();

        let merkle_proof = round_state
            .prev_merkle
            .generate_multi_proof(stir_challenges_indexes.clone())
            .unwrap();
        let fold_size = 1 << self.0.folding_factor.at_round(round_state.round);
        let answers: Vec<_> = stir_challenges_indexes
            .iter()
            .map(|i| round_state.prev_merkle_answers[i * fold_size..(i + 1) * fold_size].to_vec())
            .collect();
        // Evaluate answers in the folding randomness.
        let mut stir_evaluations = ood_answers.clone();
        match self.0.fold_optimisation {
            FoldType::Naive => {
                // See `Verifier::compute_folds_full`
                let domain_size = round_state.domain.backing_domain.size();
                let domain_gen = round_state.domain.backing_domain.element(1);
                let domain_gen_inv = domain_gen.inverse().unwrap();
                let coset_domain_size = 1 << self.0.folding_factor.at_round(round_state.round);
                // The domain (before folding) is split into cosets of size
                // `coset_domain_size` (which is just `fold_size`). Each coset
                // is generated by powers of `coset_generator` (which is just the
                // `fold_size`-root of unity) multiplied by a different
                // `coset_offset`.
                // For example, if `fold_size = 16`, and the domain size is N, then
                // the domain is (1, w, w^2, ..., w^(N-1)), the domain generator
                // is w, and the coset generator is w^(N/16).
                // The first coset is (1, w^(N/16), w^(2N/16), ..., w^(15N/16))
                // which is also a subgroup <w^(N/16)> itself (the coset_offset is 1).
                // The second coset would be w * <w^(N/16)>, the third coset would be
                // w^2 * <w^(N/16)>, and so on. Until w^(N/16-1) * <w^(N/16)>.
                let coset_generator_inv =
                    domain_gen_inv.pow([(domain_size / coset_domain_size) as u64]);
                stir_evaluations.extend(stir_challenges_indexes.iter().zip(&answers).map(
                    |(index, answers)| {
                        // The coset is w^index * <w_coset_generator>
                        //let _coset_offset = domain_gen.pow(&[*index as u64]);
                        let coset_offset_inv = domain_gen_inv.pow([*index as u64]);

                        // In the Naive mode, the oracle consists directly of the
                        // evaluations of f over the domain. We leverage an
                        // algorithm to compute the evaluations of the folded f
                        // at the corresponding point in folded domain (which is
                        // coset_offset^fold_size).
                        compute_fold(
                            answers,
                            &round_state.folding_randomness.0,
                            coset_offset_inv,
                            coset_generator_inv,
                            F::from(2).inverse().unwrap(),
                            self.0.folding_factor.at_round(round_state.round),
                        )
                    },
                ))
            }
            FoldType::ProverHelps => stir_evaluations.extend(answers.iter().map(|answers| {
                // In the ProverHelps mode, the oracle values have been linearly
                // transformed such that they are exactly the coefficients of the
                // multilinear polynomial whose evaluation at the folding randomness
                // is just the folding of f evaluated at the folded point.
                CoefficientList::new(answers.to_vec()).evaluate(&round_state.folding_randomness)
            })),
        }
        round_state.merkle_proofs.push((merkle_proof, answers));

        // PoW
        if round_params.pow_bits > 0. {
            merlin.challenge_pow::<PowStrategy>(round_params.pow_bits)?;
        }

        // Randomness for combination
        let [combination_randomness_gen] = merlin.challenge_scalars()?;
        let combination_randomness =
            expand_randomness(combination_randomness_gen, stir_challenges.len());

        let mut sumcheck_prover = round_state
            .sumcheck_prover
            .take()
            .map(|mut sumcheck_prover| {
                sumcheck_prover.add_new_equality(
                    &stir_challenges,
                    &combination_randomness,
                    &stir_evaluations,
                );
                sumcheck_prover
            })
            .unwrap_or_else(|| {
                SumcheckProverNotSkipping::new(
                    folded_coefficients.clone(),
                    &stir_challenges,
                    &combination_randomness,
                    &stir_evaluations,
                )
            });

        let folding_randomness = sumcheck_prover
            .compute_sumcheck_polynomials::<PowStrategy, Merlin>(
                merlin,
<<<<<<< HEAD
                self.0.folding_factor,
=======
                self.0.folding_factor.at_round(round_state.round + 1),
>>>>>>> b43f3ada
                round_params.folding_pow_bits,
            )?;

        let round_state = RoundState {
            round: round_state.round + 1,
            domain: new_domain,
            sumcheck_prover: Some(sumcheck_prover),
            folding_randomness,
            coefficients: folded_coefficients, // TODO: Is this redundant with `sumcheck_prover.coeff` ?
            prev_merkle: merkle_tree,
            prev_merkle_answers: folded_evals,
            merkle_proofs: round_state.merkle_proofs,
        };

        self.round(merlin, round_state)
    }
}

pub(crate) struct RoundState<F, MerkleConfig>
where
    F: FftField,
    MerkleConfig: Config,
{
    pub(crate) round: usize,
    pub(crate) domain: Domain<F>,
    pub(crate) sumcheck_prover: Option<SumcheckProverNotSkipping<F>>,
    pub(crate) folding_randomness: MultilinearPoint<F>,
    pub(crate) coefficients: CoefficientList<F>,
    pub(crate) prev_merkle: MerkleTree<MerkleConfig>,
    pub(crate) prev_merkle_answers: Vec<F>,
    pub(crate) merkle_proofs: Vec<(MultiPath<MerkleConfig>, Vec<Vec<F>>)>,
}<|MERGE_RESOLUTION|>--- conflicted
+++ resolved
@@ -421,11 +421,7 @@
         let folding_randomness = sumcheck_prover
             .compute_sumcheck_polynomials::<PowStrategy, Merlin>(
                 merlin,
-<<<<<<< HEAD
-                self.0.folding_factor,
-=======
                 self.0.folding_factor.at_round(round_state.round + 1),
->>>>>>> b43f3ada
                 round_params.folding_pow_bits,
             )?;
 
